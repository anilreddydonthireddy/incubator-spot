--- conflicted
+++ resolved
@@ -81,13 +81,6 @@
       val ibytBin = Quantiles.bin(ibyt, ibytCuts)
       val ipktBin = Quantiles.bin(ipkt, ipktCuts)
 
-<<<<<<< HEAD
-    val timeBin = Quantiles.bin(timeOfDay, timeCuts)
-    val ibytBin = Quantiles.bin(ibyt, ibytCuts)
-    val ipktBin = Quantiles.bin(ipkt, ipktCuts)
-=======
->>>>>>> a58345ec
-
       val LowToLowPortEncoding = 111111
       val HighToHighPortEncoding = 333333
 
