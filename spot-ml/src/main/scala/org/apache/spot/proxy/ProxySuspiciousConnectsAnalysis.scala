package org.apache.spot.proxy

import org.apache.log4j.Logger
import org.apache.spark.SparkContext
import org.apache.spark.sql.functions._
import org.apache.spark.sql.types.StructType
import org.apache.spark.sql.{DataFrame, SQLContext}
import org.apache.spot.SuspiciousConnectsArgumentParser.SuspiciousConnectsConfig
import org.apache.spot.proxy.ProxySchema._
import org.apache.spot.utilities.data.validation.{InvalidDataHandler => dataValidation}
<<<<<<< HEAD
=======

>>>>>>> a58345ec
/**
  * Run suspicious connections analysis on proxy data.
  */
object ProxySuspiciousConnectsAnalysis {

  /**
    * Run suspicious connections analysis on proxy data.
    *
    * @param config       SuspicionConnectsConfig object, contains runtime parameters from CLI.
    * @param sparkContext Apache Spark context.
    * @param sqlContext   Spark SQL context.
    * @param logger       Logs execution progress, information and errors for user.
    */
  def run(config: SuspiciousConnectsConfig, sparkContext: SparkContext, sqlContext: SQLContext, logger: Logger,
          inputProxyRecords: DataFrame) = {

    logger.info("Starting proxy suspicious connects analysis.")

    val cleanProxyRecords = filterAndSelectCleanProxyRecords(inputProxyRecords)

<<<<<<< HEAD

    val scoredProxyRecords = detectProxyAnomalies(cleanProxyRecords, config, sparkContext, sqlContext, logger)
=======
    logger.info("Training the model")
    val model =
      ProxySuspiciousConnectsModel.trainNewModel(sparkContext, sqlContext, logger, config, cleanProxyRecords)

    logger.info("Scoring")
    val scoredProxyRecords = model.score(sparkContext, cleanProxyRecords)
>>>>>>> a58345ec

    // take the maxResults least probable events of probability below the threshold and sort

    val filteredProxyRecords = filterScoredProxyRecords(scoredProxyRecords, config.threshold)

    val orderedProxyRecords = filteredProxyRecords.orderBy(Score)

    val mostSuspiciousProxyRecords = if(config.maxResults > 0)  orderedProxyRecords.limit(config.maxResults) else orderedProxyRecords

    val outputProxyRecords = mostSuspiciousProxyRecords.select(OutSchema:_*)

    logger.info("Proxy suspicious connects analysis completed")
    logger.info("Saving results to: " + config.hdfsScoredConnect)
    outputProxyRecords.map(_.mkString(config.outputDelimiter)).saveAsTextFile(config.hdfsScoredConnect)

    val invalidProxyRecords = filterAndSelectInvalidProxyRecords(inputProxyRecords)
    dataValidation.showAndSaveInvalidRecords(invalidProxyRecords, config.hdfsScoredConnect, logger)

    val corruptProxyRecords = filterAndSelectCorruptProxyRecords(scoredProxyRecords)
    dataValidation.showAndSaveCorruptRecords(corruptProxyRecords, config.hdfsScoredConnect, logger)
  }

<<<<<<< HEAD

  /**
    * Identify anomalous proxy log entries in in the provided data frame.
    *
    * @param data Data frame of proxy entries
    * @param config
    * @param sparkContext
    * @param sqlContext
    * @param logger
    * @return
    */
  def detectProxyAnomalies(data: DataFrame,
                          config: SuspiciousConnectsConfig,
                          sparkContext: SparkContext,
                          sqlContext: SQLContext,
                          logger: Logger) : DataFrame = {


    logger.info("Fitting probabilistic model to data")
    val model = ProxySuspiciousConnectsModel.trainNewModel(sparkContext, sqlContext, logger, config, data)
    logger.info("Identifying outliers")

    model.score(sparkContext, data)
=======
  /**
    *
    * @param inputProxyRecords raw proxy records.
    * @return
    */
  def filterAndSelectCleanProxyRecords(inputProxyRecords: DataFrame): DataFrame ={

    val cleanProxyRecordsFilter =  inputProxyRecords(Date).isNotNull &&
      inputProxyRecords(Time).isNotNull &&
      inputProxyRecords(ClientIP).isNotNull &&
      inputProxyRecords(Host).isNotNull &&
      inputProxyRecords(FullURI).isNotNull

    inputProxyRecords
      .filter(cleanProxyRecordsFilter)
      .select(InSchema:_*)
      .na.fill(DefaultUserAgent, Seq(UserAgent))
      .na.fill(DefaultResponseContentType, Seq(ResponseContentType))
>>>>>>> a58345ec
  }

  /**
    *
    * @param inputProxyRecords raw proxy records.
    * @return
    */
<<<<<<< HEAD
  def filterAndSelectCleanProxyRecords(inputProxyRecords: DataFrame): DataFrame ={

    val cleanProxyRecordsFilter =  inputProxyRecords(Date).isNotNull &&
      inputProxyRecords(Time).isNotNull &&
      inputProxyRecords(ClientIP).isNotNull &&
      inputProxyRecords(Host).isNotNull &&
      inputProxyRecords(FullURI).isNotNull

    inputProxyRecords
      .filter(cleanProxyRecordsFilter)
      .select(InSchema:_*)
      .na.fill(DefaultUserAgent, Seq(UserAgent))
      .na.fill(DefaultResponseContentType, Seq(ResponseContentType))
  }

  /**
    *
    * @param inputProxyRecords raw proxy records.
    * @return
    */
  def filterAndSelectInvalidProxyRecords(inputProxyRecords: DataFrame): DataFrame ={

    val invalidProxyRecordsFilter = inputProxyRecords(Date).isNull ||
      inputProxyRecords(Time).isNull ||
      inputProxyRecords(ClientIP).isNull ||
      inputProxyRecords(Host).isNull ||
      inputProxyRecords(FullURI).isNull

    inputProxyRecords
      .filter(invalidProxyRecordsFilter)
      .select(InSchema: _*)
  }

  /**
    *
    * @param scoredProxyRecords scored proxy records.
    * @param threshold score tolerance.
    * @return
    */
  def filterScoredProxyRecords(scoredProxyRecords: DataFrame, threshold: Double): DataFrame ={

    val filteredProxyRecordsFilter = scoredProxyRecords(Score).leq(threshold) &&
      scoredProxyRecords(Score).gt(dataValidation.ScoreError)

    scoredProxyRecords.filter(filteredProxyRecordsFilter)
  }

  /**
    *
    * @param scoredProxyRecords scored proxy records.
    * @return
    */
  def filterAndSelectCorruptProxyRecords(scoredProxyRecords: DataFrame): DataFrame ={

    val corruptProxyRecordsFilter = scoredProxyRecords(Score).equalTo(dataValidation.ScoreError)

    scoredProxyRecords
      .filter(corruptProxyRecordsFilter)
      .select(OutSchema: _*)
  }

=======
  def filterAndSelectInvalidProxyRecords(inputProxyRecords: DataFrame): DataFrame ={

    val invalidProxyRecordsFilter = inputProxyRecords(Date).isNull ||
      inputProxyRecords(Time).isNull ||
      inputProxyRecords(ClientIP).isNull ||
      inputProxyRecords(Host).isNull ||
      inputProxyRecords(FullURI).isNull

    inputProxyRecords
      .filter(invalidProxyRecordsFilter)
      .select(InSchema: _*)
  }

  /**
    *
    * @param scoredProxyRecords scored proxy records.
    * @param threshold score tolerance.
    * @return
    */
  def filterScoredProxyRecords(scoredProxyRecords: DataFrame, threshold: Double): DataFrame ={

    val filteredProxyRecordsFilter = scoredProxyRecords(Score).leq(threshold) &&
      scoredProxyRecords(Score).gt(dataValidation.ScoreError)

    scoredProxyRecords.filter(filteredProxyRecordsFilter)
  }

  /**
    *
    * @param scoredProxyRecords scored proxy records.
    * @return
    */
  def filterAndSelectCorruptProxyRecords(scoredProxyRecords: DataFrame): DataFrame ={

    val corruptProxyRecordsFilter = scoredProxyRecords(Score).equalTo(dataValidation.ScoreError)

    scoredProxyRecords
      .filter(corruptProxyRecordsFilter)
      .select(OutSchema: _*)
  }

>>>>>>> a58345ec
  val DefaultUserAgent = "-"
  val DefaultResponseContentType = "-"

  val InSchema = StructType(
    List(DateField,
      TimeField,
      ClientIPField,
      HostField,
      ReqMethodField,
      UserAgentField,
      ResponseContentTypeField,
      DurationField,
      UserNameField,
      WebCatField,
      RefererField,
      RespCodeField,
      URIPortField,
      URIPathField,
      URIQueryField,
      ServerIPField,
      SCBytesField,
      CSBytesField,
      FullURIField)).fieldNames.map(col)

  val OutSchema = StructType(
    List(DateField,
      TimeField,
      ClientIPField,
      HostField,
      ReqMethodField,
      UserAgentField,
      ResponseContentTypeField,
      DurationField,
      UserNameField,
      WebCatField,
      RefererField,
      RespCodeField,
      URIPortField,
      URIPathField,
      URIQueryField,
      ServerIPField,
      SCBytesField,
      CSBytesField,
      FullURIField,
      WordField,
      ScoreField)).fieldNames.map(col)
<<<<<<< HEAD

=======
>>>>>>> a58345ec
}<|MERGE_RESOLUTION|>--- conflicted
+++ resolved
@@ -8,10 +8,7 @@
 import org.apache.spot.SuspiciousConnectsArgumentParser.SuspiciousConnectsConfig
 import org.apache.spot.proxy.ProxySchema._
 import org.apache.spot.utilities.data.validation.{InvalidDataHandler => dataValidation}
-<<<<<<< HEAD
-=======
 
->>>>>>> a58345ec
 /**
   * Run suspicious connections analysis on proxy data.
   */
@@ -32,17 +29,8 @@
 
     val cleanProxyRecords = filterAndSelectCleanProxyRecords(inputProxyRecords)
 
-<<<<<<< HEAD
+    val scoredProxyRecords = detectProxyAnomalies(cleanProxyRecords, config, sparkContext, sqlContext, logger)
 
-    val scoredProxyRecords = detectProxyAnomalies(cleanProxyRecords, config, sparkContext, sqlContext, logger)
-=======
-    logger.info("Training the model")
-    val model =
-      ProxySuspiciousConnectsModel.trainNewModel(sparkContext, sqlContext, logger, config, cleanProxyRecords)
-
-    logger.info("Scoring")
-    val scoredProxyRecords = model.score(sparkContext, cleanProxyRecords)
->>>>>>> a58345ec
 
     // take the maxResults least probable events of probability below the threshold and sort
 
@@ -50,9 +38,9 @@
 
     val orderedProxyRecords = filteredProxyRecords.orderBy(Score)
 
-    val mostSuspiciousProxyRecords = if(config.maxResults > 0)  orderedProxyRecords.limit(config.maxResults) else orderedProxyRecords
+    val mostSuspiciousProxyRecords = if (config.maxResults > 0) orderedProxyRecords.limit(config.maxResults) else orderedProxyRecords
 
-    val outputProxyRecords = mostSuspiciousProxyRecords.select(OutSchema:_*)
+    val outputProxyRecords = mostSuspiciousProxyRecords.select(OutSchema: _*)
 
     logger.info("Proxy suspicious connects analysis completed")
     logger.info("Saving results to: " + config.hdfsScoredConnect)
@@ -65,8 +53,6 @@
     dataValidation.showAndSaveCorruptRecords(corruptProxyRecords, config.hdfsScoredConnect, logger)
   }
 
-<<<<<<< HEAD
-
   /**
     * Identify anomalous proxy log entries in in the provided data frame.
     *
@@ -78,10 +64,10 @@
     * @return
     */
   def detectProxyAnomalies(data: DataFrame,
-                          config: SuspiciousConnectsConfig,
-                          sparkContext: SparkContext,
-                          sqlContext: SQLContext,
-                          logger: Logger) : DataFrame = {
+                           config: SuspiciousConnectsConfig,
+                           sparkContext: SparkContext,
+                           sqlContext: SQLContext,
+                           logger: Logger): DataFrame = {
 
 
     logger.info("Fitting probabilistic model to data")
@@ -89,15 +75,16 @@
     logger.info("Identifying outliers")
 
     model.score(sparkContext, data)
-=======
+  }
+
   /**
     *
     * @param inputProxyRecords raw proxy records.
     * @return
     */
-  def filterAndSelectCleanProxyRecords(inputProxyRecords: DataFrame): DataFrame ={
+  def filterAndSelectCleanProxyRecords(inputProxyRecords: DataFrame): DataFrame = {
 
-    val cleanProxyRecordsFilter =  inputProxyRecords(Date).isNotNull &&
+    val cleanProxyRecordsFilter = inputProxyRecords(Date).isNotNull &&
       inputProxyRecords(Time).isNotNull &&
       inputProxyRecords(ClientIP).isNotNull &&
       inputProxyRecords(Host).isNotNull &&
@@ -105,29 +92,7 @@
 
     inputProxyRecords
       .filter(cleanProxyRecordsFilter)
-      .select(InSchema:_*)
-      .na.fill(DefaultUserAgent, Seq(UserAgent))
-      .na.fill(DefaultResponseContentType, Seq(ResponseContentType))
->>>>>>> a58345ec
-  }
-
-  /**
-    *
-    * @param inputProxyRecords raw proxy records.
-    * @return
-    */
-<<<<<<< HEAD
-  def filterAndSelectCleanProxyRecords(inputProxyRecords: DataFrame): DataFrame ={
-
-    val cleanProxyRecordsFilter =  inputProxyRecords(Date).isNotNull &&
-      inputProxyRecords(Time).isNotNull &&
-      inputProxyRecords(ClientIP).isNotNull &&
-      inputProxyRecords(Host).isNotNull &&
-      inputProxyRecords(FullURI).isNotNull
-
-    inputProxyRecords
-      .filter(cleanProxyRecordsFilter)
-      .select(InSchema:_*)
+      .select(InSchema: _*)
       .na.fill(DefaultUserAgent, Seq(UserAgent))
       .na.fill(DefaultResponseContentType, Seq(ResponseContentType))
   }
@@ -137,7 +102,7 @@
     * @param inputProxyRecords raw proxy records.
     * @return
     */
-  def filterAndSelectInvalidProxyRecords(inputProxyRecords: DataFrame): DataFrame ={
+  def filterAndSelectInvalidProxyRecords(inputProxyRecords: DataFrame): DataFrame = {
 
     val invalidProxyRecordsFilter = inputProxyRecords(Date).isNull ||
       inputProxyRecords(Time).isNull ||
@@ -153,10 +118,10 @@
   /**
     *
     * @param scoredProxyRecords scored proxy records.
-    * @param threshold score tolerance.
+    * @param threshold          score tolerance.
     * @return
     */
-  def filterScoredProxyRecords(scoredProxyRecords: DataFrame, threshold: Double): DataFrame ={
+  def filterScoredProxyRecords(scoredProxyRecords: DataFrame, threshold: Double): DataFrame = {
 
     val filteredProxyRecordsFilter = scoredProxyRecords(Score).leq(threshold) &&
       scoredProxyRecords(Score).gt(dataValidation.ScoreError)
@@ -169,7 +134,7 @@
     * @param scoredProxyRecords scored proxy records.
     * @return
     */
-  def filterAndSelectCorruptProxyRecords(scoredProxyRecords: DataFrame): DataFrame ={
+  def filterAndSelectCorruptProxyRecords(scoredProxyRecords: DataFrame): DataFrame = {
 
     val corruptProxyRecordsFilter = scoredProxyRecords(Score).equalTo(dataValidation.ScoreError)
 
@@ -178,49 +143,6 @@
       .select(OutSchema: _*)
   }
 
-=======
-  def filterAndSelectInvalidProxyRecords(inputProxyRecords: DataFrame): DataFrame ={
-
-    val invalidProxyRecordsFilter = inputProxyRecords(Date).isNull ||
-      inputProxyRecords(Time).isNull ||
-      inputProxyRecords(ClientIP).isNull ||
-      inputProxyRecords(Host).isNull ||
-      inputProxyRecords(FullURI).isNull
-
-    inputProxyRecords
-      .filter(invalidProxyRecordsFilter)
-      .select(InSchema: _*)
-  }
-
-  /**
-    *
-    * @param scoredProxyRecords scored proxy records.
-    * @param threshold score tolerance.
-    * @return
-    */
-  def filterScoredProxyRecords(scoredProxyRecords: DataFrame, threshold: Double): DataFrame ={
-
-    val filteredProxyRecordsFilter = scoredProxyRecords(Score).leq(threshold) &&
-      scoredProxyRecords(Score).gt(dataValidation.ScoreError)
-
-    scoredProxyRecords.filter(filteredProxyRecordsFilter)
-  }
-
-  /**
-    *
-    * @param scoredProxyRecords scored proxy records.
-    * @return
-    */
-  def filterAndSelectCorruptProxyRecords(scoredProxyRecords: DataFrame): DataFrame ={
-
-    val corruptProxyRecordsFilter = scoredProxyRecords(Score).equalTo(dataValidation.ScoreError)
-
-    scoredProxyRecords
-      .filter(corruptProxyRecordsFilter)
-      .select(OutSchema: _*)
-  }
-
->>>>>>> a58345ec
   val DefaultUserAgent = "-"
   val DefaultResponseContentType = "-"
 
@@ -267,8 +189,4 @@
       FullURIField,
       WordField,
       ScoreField)).fieldNames.map(col)
-<<<<<<< HEAD
-
-=======
->>>>>>> a58345ec
 }